--- conflicted
+++ resolved
@@ -9,12 +9,8 @@
   Alert,
   TextInput,
   FlatList,
-<<<<<<< HEAD
   StatusBar,
   Platform,
-=======
-  Image,
->>>>>>> ae83c83e
 } from 'react-native';
 import { SafeAreaView } from 'react-native-safe-area-context';
 import { useDispatch, useSelector } from 'react-redux';
