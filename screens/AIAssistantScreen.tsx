--- conflicted
+++ resolved
@@ -9,28 +9,17 @@
   ScrollView,
   KeyboardAvoidingView,
   Platform,
-<<<<<<< HEAD
-  Alert,
-  Animated,
-  Dimensions,
-  StatusBar,
-=======
   ActivityIndicator,
   Alert,
   Animated,
   Dimensions,
   Vibration,
->>>>>>> ae83c83e
 } from 'react-native';
 import { SafeAreaView } from 'react-native-safe-area-context';
 import { Ionicons } from '@expo/vector-icons';
 import { LinearGradient } from 'expo-linear-gradient';
-<<<<<<< HEAD
-import { theme } from '../theme';
-=======
 import PremAI from 'premai';
 import SpeechToText, { SpeechToTextRef } from '../components/SpeechToText';
->>>>>>> ae83c83e
 
 interface Props {
   navigation: any;
@@ -43,12 +32,7 @@
   timestamp: Date;
 }
 
-<<<<<<< HEAD
-const { width: screenWidth, height: screenHeight } = Dimensions.get('window');
-const statusBarHeight = StatusBar.currentHeight || 0;
-=======
 const { width: screenWidth } = Dimensions.get('window');
->>>>>>> ae83c83e
 
 export default function AIAssistantScreen({ navigation }: Props) {
   const [messages, setMessages] = useState<Message[]>([
@@ -67,32 +51,6 @@
   const [recordingDuration, setRecordingDuration] = useState(0);
   const [baseInputText, setBaseInputText] = useState(''); // Track text before speech started
   const scrollViewRef = useRef<ScrollView>(null);
-<<<<<<< HEAD
-  const typingAnim = useRef(new Animated.Value(0)).current;
-
-  useEffect(() => {
-    if (isLoading) {
-      // Typing indicator animation
-      Animated.loop(
-        Animated.sequence([
-          Animated.timing(typingAnim, {
-            toValue: 1,
-            duration: 600,
-            useNativeDriver: true,
-          }),
-          Animated.timing(typingAnim, {
-            toValue: 0,
-            duration: 600,
-            useNativeDriver: true,
-          }),
-        ])
-      ).start();
-    } else {
-      typingAnim.setValue(0);
-    }
-  }, [isLoading]);
-
-=======
   const speechToTextRef = useRef<SpeechToTextRef>(null);
   const pulseAnim = useRef(new Animated.Value(1)).current;
   const typingAnim = useRef(new Animated.Value(0)).current;
@@ -255,7 +213,6 @@
     speechToTextRef.current?.stopListening();
   };
 
->>>>>>> ae83c83e
   const sendMessage = async (text: string) => {
     const messageText = text || inputText.trim();
     if (!messageText) return;
@@ -273,25 +230,6 @@
     setIsLoading(true);
 
     try {
-<<<<<<< HEAD
-      // Simulate AI response for now
-      setTimeout(() => {
-        const aiMessage: Message = {
-          id: (Date.now() + 1).toString(),
-          text: 'I understand you\'re asking about ' + messageText + '. I\'m here to help with Bitcoin, Lightning Network, and RGB asset questions. Could you provide more specific details about what you\'d like to know?',
-          isUser: false,
-          timestamp: new Date(),
-        };
-        setMessages(prev => [...prev, aiMessage]);
-        setIsLoading(false);
-      }, 1500);
-    } catch (error) {
-      console.error('AI response error:', error);
-      
-      const errorMessage: Message = {
-        id: (Date.now() + 1).toString(),
-        text: 'I\'m having trouble processing your request right now. Please try again.',
-=======
       // Use PremAI for actual AI responses
       const response = await premaiClient.chat.completions({
         messages: [
@@ -330,7 +268,6 @@
       const errorMessage: Message = {
         id: (Date.now() + 1).toString(),
         text: fallbackResponses[Math.floor(Math.random() * fallbackResponses.length)],
->>>>>>> ae83c83e
         isUser: false,
         timestamp: new Date(),
       };
@@ -344,15 +281,12 @@
     }, 100);
   };
 
-<<<<<<< HEAD
-=======
   const formatRecordingDuration = (seconds: number): string => {
     const mins = Math.floor(seconds / 60);
     const secs = seconds % 60;
     return `${mins}:${secs.toString().padStart(2, '0')}`;
   };
 
->>>>>>> ae83c83e
   const renderMessage = (message: Message, index: number) => (
     <Animated.View
       key={message.id}
@@ -463,78 +397,6 @@
   );
 
   return (
-<<<<<<< HEAD
-    <View style={styles.container}>
-      {/* Extended Header with Gradient over Status Bar */}
-      <LinearGradient
-        colors={['#667eea', '#764ba2']}
-        start={{ x: 0, y: 0 }}
-        end={{ x: 1, y: 1 }}
-        style={styles.headerGradient}
-      >
-        <SafeAreaView style={styles.headerSafeArea}>
-          <View style={styles.header}>
-            <View style={styles.headerContent}>
-              <View style={styles.headerIcon}>
-                <Ionicons name="chatbubble" size={24} color="white" />
-              </View>
-              <View style={styles.headerText}>
-                <Text style={styles.headerTitle}>AI Assistant</Text>
-                <Text style={styles.headerSubtitle}>Bitcoin & Crypto Expert</Text>
-              </View>
-            </View>
-          </View>
-        </SafeAreaView>
-      </LinearGradient>
-
-      <KeyboardAvoidingView 
-        style={styles.content}
-        behavior={Platform.OS === 'ios' ? 'padding' : 'height'}
-      >
-        <ScrollView
-          ref={scrollViewRef}
-          style={styles.messagesContainer}
-          contentContainerStyle={styles.messagesContent}
-          showsVerticalScrollIndicator={false}
-        >
-          {messages.map(renderMessage)}
-          {isLoading && renderTypingIndicator()}
-        </ScrollView>
-
-        <View style={styles.inputContainer}>
-          <View style={styles.inputWrapper}>
-            <TextInput
-              style={styles.textInput}
-              value={inputText}
-              onChangeText={setInputText}
-              placeholder="Ask me about Bitcoin, Lightning, RGB..."
-              placeholderTextColor={theme.colors.text.secondary}
-              multiline
-              maxLength={500}
-              returnKeyType="send"
-              onSubmitEditing={() => sendMessage(inputText)}
-            />
-            <TouchableOpacity
-              style={[styles.sendButton, !inputText.trim() && styles.disabledButton]}
-              onPress={() => sendMessage(inputText)}
-              disabled={!inputText.trim() || isLoading}
-            >
-              <LinearGradient
-                colors={inputText.trim() ? ['#667eea', '#764ba2'] : [theme.colors.gray[300], theme.colors.gray[300]]}
-                style={styles.sendButtonGradient}
-              >
-                <Ionicons 
-                  name="send" 
-                  size={20} 
-                  color={inputText.trim() ? "white" : theme.colors.text.secondary} 
-                />
-              </LinearGradient>
-            </TouchableOpacity>
-          </View>
-        </View>
-      </KeyboardAvoidingView>
-    </View>
-=======
     <SafeAreaView style={styles.container}>
       <LinearGradient
         colors={['#f8f9ff', '#e8f4f8']}
@@ -719,26 +581,15 @@
         </KeyboardAvoidingView>
       </LinearGradient>
     </SafeAreaView>
->>>>>>> ae83c83e
   );
 }
 
 const styles = StyleSheet.create({
   container: {
     flex: 1,
-<<<<<<< HEAD
-    backgroundColor: theme.colors.background.secondary,
-  },
-  headerGradient: {
-    paddingTop: Platform.OS === 'android' ? statusBarHeight : 0,
-  },
-  headerSafeArea: {
-    backgroundColor: 'transparent',
-=======
   },
   background: {
     flex: 1,
->>>>>>> ae83c83e
   },
   header: {
     paddingHorizontal: 20,
@@ -750,20 +601,6 @@
   headerContent: {
     flexDirection: 'row',
     alignItems: 'center',
-<<<<<<< HEAD
-    paddingHorizontal: theme.spacing[6],
-    paddingVertical: theme.spacing[4],
-    minHeight: 60,
-  },
-
-  headerContent: {
-    flex: 1,
-    flexDirection: 'row',
-    alignItems: 'center',
-  },
-  headerIcon: {
-    marginRight: theme.spacing[3],
-=======
   },
   headerIcon: {
     marginRight: 12,
@@ -774,36 +611,29 @@
     borderRadius: 22,
     justifyContent: 'center',
     alignItems: 'center',
->>>>>>> ae83c83e
   },
   headerText: {
     flex: 1,
   },
   headerTitle: {
-<<<<<<< HEAD
-    fontSize: 18,
-    fontWeight: '700',
-    color: 'white',
-=======
     fontSize: 20,
     fontWeight: '700',
     color: '#1a1a1a',
->>>>>>> ae83c83e
     marginBottom: 2,
   },
   headerSubtitle: {
     fontSize: 14,
-<<<<<<< HEAD
-    color: 'rgba(255, 255, 255, 0.8)',
-    fontWeight: '500',
-=======
     color: '#8E8E93',
     fontWeight: '500',
   },
   voiceIndicator: {
     flexDirection: 'row',
     alignItems: 'center',
->>>>>>> ae83c83e
+  },
+  headerSubtitle: {
+    fontSize: 14,
+    color: 'rgba(255, 255, 255, 0.8)',
+    fontWeight: '500',
   },
 
   content: {
@@ -845,11 +675,7 @@
   },
   messageBubble: {
     maxWidth: screenWidth * 0.75,
-<<<<<<< HEAD
-    borderRadius: theme.borderRadius.xl,
-=======
     borderRadius: 20,
->>>>>>> ae83c83e
     overflow: 'hidden',
   },
   userBubble: {
@@ -857,15 +683,9 @@
   },
   aiBubble: {
     alignSelf: 'flex-start',
-<<<<<<< HEAD
-    backgroundColor: theme.colors.surface.primary,
-    padding: 16,
-    shadowColor: theme.colors.gray[900],
-=======
     backgroundColor: 'white',
     padding: 16,
     shadowColor: '#000',
->>>>>>> ae83c83e
     shadowOffset: { width: 0, height: 2 },
     shadowOpacity: 0.1,
     shadowRadius: 8,
@@ -883,11 +703,7 @@
   aiMessageText: {
     fontSize: 16,
     lineHeight: 22,
-<<<<<<< HEAD
-    color: theme.colors.text.primary,
-=======
     color: '#1a1a1a',
->>>>>>> ae83c83e
     fontWeight: '400',
   },
   messageTime: {
@@ -900,11 +716,7 @@
     textAlign: 'right',
   },
   aiMessageTime: {
-<<<<<<< HEAD
-    color: theme.colors.text.secondary,
-=======
     color: '#8E8E93',
->>>>>>> ae83c83e
   },
   typingContainer: {
     flexDirection: 'row',
@@ -920,32 +732,11 @@
   },
   typingText: {
     fontSize: 14,
-<<<<<<< HEAD
-    color: theme.colors.text.secondary,
-=======
     color: '#8E8E93',
->>>>>>> ae83c83e
     fontStyle: 'italic',
     marginLeft: 8,
   },
   inputContainer: {
-<<<<<<< HEAD
-    backgroundColor: theme.colors.surface.primary,
-    borderTopWidth: 1,
-    borderTopColor: theme.colors.border.light,
-    paddingHorizontal: 24,
-    paddingVertical: 16,
-  },
-  inputWrapper: {
-    flexDirection: 'row',
-    alignItems: 'flex-end',
-    backgroundColor: theme.colors.background.secondary,
-    borderRadius: theme.borderRadius.xl,
-    borderWidth: 1,
-    borderColor: theme.colors.border.light,
-    paddingHorizontal: 16,
-    paddingVertical: 4,
-=======
     borderTopWidth: 1,
     borderTopColor: 'rgba(0,0,0,0.05)',
   },
@@ -955,24 +746,9 @@
   inputRow: {
     flexDirection: 'row',
     alignItems: 'flex-end',
->>>>>>> ae83c83e
   },
   textInputContainer: {
     flex: 1,
-<<<<<<< HEAD
-    fontSize: 16,
-    color: theme.colors.text.primary,
-    maxHeight: 120,
-    paddingVertical: 12,
-  },
-  sendButton: {
-    marginLeft: 12,
-  },
-  sendButtonGradient: {
-    width: 40,
-    height: 40,
-    borderRadius: 20,
-=======
     backgroundColor: 'white',
     borderRadius: 24,
     borderWidth: 1,
@@ -1023,14 +799,11 @@
   buttonGradient: {
     width: '100%',
     height: '100%',
->>>>>>> ae83c83e
     justifyContent: 'center',
     alignItems: 'center',
   },
   disabledButton: {
     opacity: 0.5,
-<<<<<<< HEAD
-=======
   },
   recordingIndicator: {
     marginTop: 16,
@@ -1094,6 +867,5 @@
   debugButton: {
     marginLeft: 4,
     padding: 4,
->>>>>>> ae83c83e
   },
 }); 