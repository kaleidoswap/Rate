--- conflicted
+++ resolved
@@ -107,9 +107,6 @@
   };
 
   const handleWalletConnectToggle = (enabled: boolean) => {
-<<<<<<< HEAD
-    dispatch(setWalletConnectEnabled(enabled));
-=======
     if (enabled && !nostrState.isConnected) {
       Alert.alert(
         'Nostr Connection Required',
@@ -139,7 +136,6 @@
       // Disable directly
       dispatch(setWalletConnectEnabled(enabled));
     }
->>>>>>> ae83c83e
   };
 
   const handleBitcoinUnitChange = (unit: 'BTC' | 'sats') => {
@@ -184,33 +180,7 @@
 
   return (
     <SafeAreaView style={styles.container}>
-<<<<<<< HEAD
-      {/* Drawer Header */}
-      <LinearGradient
-        colors={['#667eea', '#764ba2']}
-        start={{ x: 0, y: 0 }}
-        end={{ x: 1, y: 1 }}
-        style={styles.headerGradient}
-      >
-        <View style={styles.header}>
-          <View style={styles.headerContent}>
-            <View style={styles.headerIcon}>
-              <Ionicons name="settings" size={24} color="white" />
-            </View>
-            <Text style={styles.headerTitle}>Settings</Text>
-          </View>
-          <TouchableOpacity 
-            style={styles.closeButton}
-            onPress={() => navigation.closeDrawer()}
-          >
-            <Ionicons name="close" size={24} color="white" />
-          </TouchableOpacity>
-        </View>
-      </LinearGradient>
-
-=======
       {renderHeader()}
->>>>>>> ae83c83e
       <ScrollView style={styles.scrollView} showsVerticalScrollIndicator={false}>
         {/* Nostr Section */}
         <View style={styles.section}>
@@ -659,38 +629,6 @@
   editButton: {
     minWidth: 60,
   },
-<<<<<<< HEAD
-
-  headerGradient: {
-    paddingTop: theme.spacing[5],
-    paddingBottom: theme.spacing[3],
-    paddingHorizontal: theme.spacing[5],
-  },
-
-  header: {
-    flexDirection: 'row',
-    justifyContent: 'space-between',
-    alignItems: 'center',
-  },
-
-  headerContent: {
-    flexDirection: 'row',
-    alignItems: 'center',
-  },
-
-  headerIcon: {
-    marginRight: theme.spacing[3],
-  },
-
-  headerTitle: {
-    fontSize: theme.typography.fontSize.xl,
-    fontWeight: 'bold',
-    color: 'white',
-  },
-
-  closeButton: {
-    padding: theme.spacing[2],
-=======
   unitSelector: {
     backgroundColor: theme.colors.background.secondary,
     paddingHorizontal: theme.spacing[3],
@@ -706,6 +644,5 @@
   },
   settingIcon: {
     marginLeft: theme.spacing[2],
->>>>>>> ae83c83e
   },
 });