// screens/DashboardScreen.tsx
import React, { useState, useEffect, useCallback } from 'react';
import {
  View,
  Text,
  StyleSheet,
  ScrollView,
  TouchableOpacity,
  RefreshControl,
  Alert,
  Dimensions,
  ActivityIndicator,
  Image,
} from 'react-native';
import { SafeAreaView } from 'react-native-safe-area-context';
import { useDispatch, useSelector } from 'react-redux';
import { Ionicons } from '@expo/vector-icons';
import { LinearGradient } from 'expo-linear-gradient';
import { useFocusEffect } from '@react-navigation/native';
import { RootState } from '../store';
import { initializeRGBApiService } from '../services/initializeServices';
import { setBtcBalance } from '../store/slices/walletSlice';
import { setRgbAssets } from '../store/slices/assetsSlice';
import RGBApiService from '../services/RGBApiService';
import PriceService from '../services/PriceService';
import { theme } from '../theme';
import { Card, Button } from '../components';
import { useAssetIcon } from '../utils';
import { formatBitcoinAmount } from '../utils/bitcoinUnits';

const { width } = Dimensions.get('window');

interface Props {
  navigation: any;
}

interface BitcoinPrice {
  bitcoin: {
    usd: number;
  };
}

interface NiaAsset {
  asset_id: string;
  asset_iface: string;
  ticker: string;
  name: string;
  details: string | null;
  precision: number;
  issued_supply: number;
  timestamp: number;
  added_at: number;
  balance: {
    settled: number;
    future: number;
    spendable: number;
    offchain_outbound?: number;
    offchain_inbound?: number;
  };
  media: string | null;
}

interface Channel {
  channel_id: string;
  funding_txid: string;
  peer_pubkey: string;
  peer_alias: string;
  short_channel_id: number;
  status: 'Opening' | 'Opened' | 'Closing';
  ready: boolean;
  capacity_sat: number;
  local_balance_sat: number;
  outbound_balance_msat: number;
  inbound_balance_msat: number;
  next_outbound_htlc_limit_msat: number;
  next_outbound_htlc_minimum_msat: number;
  is_usable: boolean;
  public: boolean;
  asset_id: string;
  asset_local_amount: number;
  asset_remote_amount: number;
}

export default function DashboardScreen({ navigation }: Props) {
  const dispatch = useDispatch();
  const { nodeInfo, networkInfo } = useSelector((state: RootState) => state.node);
  const settings = useSelector((state: RootState) => state.settings);
  const bitcoinUnit = useSelector((state: RootState) => state.settings.bitcoinUnit);
  const [isNodeUnlocked, setIsNodeUnlocked] = useState(false);
  const [isConnecting, setIsConnecting] = useState(true);
  const [connectionError, setConnectionError] = useState<string | null>(null);
  const [apiService, setApiService] = useState<RGBApiService | null>(null);
  const [refreshing, setRefreshing] = useState(false);
  const [bitcoinPrice, setBitcoinPrice] = useState<number>(0);
  const [loading, setLoading] = useState(true);
  const [channels, setChannels] = useState<Channel[]>([]);
  const [btcBalance, setBtcBalanceState] = useState<{
    vanilla: { settled: number; future: number; spendable: number };
    colored: { settled: number; future: number; spendable: number };
  }>({
    vanilla: { settled: 0, future: 0, spendable: 0 },
    colored: { settled: 0, future: 0, spendable: 0 },
  });
  const [rgbAssets, setRgbAssetsState] = useState<NiaAsset[]>([]);
  const [isUpdating, setIsUpdating] = useState(false);
  const [lastUpdateTime, setLastUpdateTime] = useState<Date | null>(null);

  // Asset Icon Component
  const AssetIcon = ({ ticker }: { ticker: string }) => {
    const { iconUrl } = useAssetIcon(ticker);
    
    if (iconUrl) {
      return (
        <View style={styles.assetIconContainer}>
          <Image source={{ uri: iconUrl }} style={styles.assetIconImage} />
        </View>
      );
    }
    
    return (
      <View style={styles.assetIconContainer}>
        <Ionicons name="diamond" size={20} color={theme.colors.primary[500]} />
      </View>
    );
  };

  // Initialize API service
  const initializeApi = useCallback(() => {
    try {
      console.log('Initializing API service...');
      const service = initializeRGBApiService();
      setApiService(service);
      return service;
    } catch (error) {
      console.error('Failed to initialize API service:', error);
      setConnectionError(error instanceof Error ? error.message : 'Failed to initialize API service');
      return null;
    }
  }, [settings.nodeUrl]);

  const checkNodeStatus = async () => {
    try {
      setIsConnecting(true);
      setConnectionError(null);

      const service = apiService || initializeApi();
      if (!service) {
        throw new Error('Could not initialize API service');
      }

      console.log('Checking node status...');
      const info = await service.getNodeInfo();
      console.log('Node info received:', info);
      
      setIsNodeUnlocked(true);
      return true;
    } catch (error) {
      console.error('Failed to get node info:', error);
      setIsNodeUnlocked(false);
      setConnectionError(error instanceof Error ? error.message : 'Unknown error occurred');
      return false;
    } finally {
      setIsConnecting(false);
    }
  };

  const loadDashboardData = async (showLoadingIndicator = true) => {
    if (!apiService || isUpdating) {
      console.log('Skipping update: Service not ready or update in progress');
      return;
    }

    try {
      setIsUpdating(true);
      if (showLoadingIndicator) {
        setLoading(true);
      }
      console.log('Loading dashboard data...');

      // Load BTC balance
      console.log('Fetching BTC balance...');
      const balance = await apiService.getBtcBalance();
      console.log('BTC balance received:', balance);
      setBtcBalanceState(balance);
      dispatch(setBtcBalance(balance));

      // Load RGB assets
      console.log('Fetching RGB assets...');
      const assetsResponse = await apiService.listAssets();
      const assets = assetsResponse.nia || [];
      console.log('RGB assets received:', assets);
      setRgbAssetsState(assets);
      
      // Convert NiaAsset to AssetRecord before dispatching
      const assetRecords = assets.map(asset => ({
        wallet_id: 1,
        asset_id: asset.asset_id,
        ticker: asset.ticker,
        name: asset.name,
        precision: asset.precision,
        issued_supply: asset.issued_supply,
        balance: asset.balance.spendable,
        last_updated: Date.now()
      }));
      dispatch(setRgbAssets(assetRecords));

      // Load Lightning channels
      console.log('Fetching Lightning channels...');
      const channelsResponse = await apiService.listChannels();
      const channelsList = channelsResponse.channels || [];
      console.log('Channels received:', channelsList);
      setChannels(channelsList);

      setLastUpdateTime(new Date());
    } catch (error) {
      console.error('Failed to load dashboard data:', error);
      if (showLoadingIndicator) {
        Alert.alert(
          'Error',
          error instanceof Error ? error.message : 'Failed to load dashboard data'
        );
      }
    } finally {
      setIsUpdating(false);
      if (showLoadingIndicator) {
        setLoading(false);
      }
    }
  };

  const fetchBitcoinPrice = async () => {
    try {
      const priceService = PriceService.getInstance();
      const price = await priceService.getBitcoinPrice();
      setBitcoinPrice(price);
    } catch (error) {
      console.error('Failed to fetch Bitcoin price:', error);
      if (!bitcoinPrice) {
        setBitcoinPrice(0);
      }
    }
  };

  // Add this useEffect for auto-refresh of wallet data
  useEffect(() => {
    let intervalId: NodeJS.Timeout;

    const refreshData = async () => {
      if (isNodeUnlocked && !isConnecting && !isUpdating) {
        await loadDashboardData(false); // Don't show loading indicator for background updates
      }
    };

    // Initial load
    if (isNodeUnlocked && !isConnecting) {
      refreshData();
    }

    // Set up polling every 30 seconds
    intervalId = setInterval(refreshData, 30000);

    return () => {
      if (intervalId) {
        clearInterval(intervalId);
      }
    };
  }, [isNodeUnlocked, isConnecting]);

  // Add this useEffect for Bitcoin price updates
  useEffect(() => {
    let priceIntervalId: NodeJS.Timeout;

    const updatePrice = async () => {
      await fetchBitcoinPrice();
    };

    // Initial price fetch
    updatePrice();

    // Update price every 30 seconds
    priceIntervalId = setInterval(updatePrice, 30000);

    return () => {
      if (priceIntervalId) {
        clearInterval(priceIntervalId);
      }
    };
  }, []);

  // Update the useFocusEffect to handle screen focus
  useFocusEffect(
    useCallback(() => {
      const initializeAndLoad = async () => {
        const isUnlocked = await checkNodeStatus();
        if (isUnlocked) {
          await loadDashboardData(true); // Show loading indicator for manual refresh
        }
      };

      initializeAndLoad();
    }, [settings.nodeUrl])
  );

  const onRefresh = async () => {
    setRefreshing(true);
    await loadDashboardData();
    setRefreshing(false);
  };

  // Move the hook usage to the component level
  const formatSatoshis = (satoshis: number): string => {
    return formatBitcoinAmount(satoshis, bitcoinUnit);
  };

  const formatUSD = (satoshis: number): string => {
    const btc = bitcoinUnit === 'BTC' ? satoshis / 100000000 : satoshis;
    const usd = btc * bitcoinPrice;
    return usd.toFixed(2);
  };

  const getTotalBtcBalance = (): number => {
    if (!btcBalance) return 0;
    return btcBalance.vanilla.spendable + btcBalance.colored.spendable;
  };

  const offChainBalance = channels.reduce(
    (sum, channel) => sum + channel.local_balance_sat,
    0
  );

  const totalBalance = offChainBalance + getTotalBtcBalance();

  // Get current hour to determine greeting
  const getGreeting = () => {
    const hour = new Date().getHours();
    if (hour < 12) return 'Good morning';
    if (hour < 17) return 'Good afternoon';
    return 'Good evening';
  };

  const renderHeader = () => (
    <View style={styles.headerContainer}>
      <LinearGradient
        colors={['#4338ca', '#7c3aed'] as [string, string]}
        start={{ x: 0, y: 0 }}
        end={{ x: 1, y: 1 }}
        style={styles.headerGradient}
      >
        <View style={styles.headerContent}>
          <View style={styles.headerTop}>
            <View style={styles.headerLeft}>
              <Text style={styles.greeting}>{getGreeting()}</Text>
              <Text style={styles.headerTitle}>Rate Wallet</Text>
            </View>
            <View style={styles.headerActions}>
              <TouchableOpacity 
                style={styles.headerActionButton}
                onPress={() => navigation.navigate('Notifications')}
              >
                <Ionicons name="notifications-outline" size={20} color={theme.colors.text.inverse} />
                <View style={styles.notificationDot} />
              </TouchableOpacity>
              <TouchableOpacity 
                style={styles.headerActionButton}
                onPress={() => navigation.navigate('Settings')}
              >
                <Ionicons name="settings-outline" size={20} color={theme.colors.text.inverse} />
              </TouchableOpacity>
            </View>
          </View>

          {/* Enhanced Balance Display */}
          <View style={styles.balanceSection}>
            <View style={styles.totalBalanceContainer}>
              <Text style={styles.balanceLabel}>Total Portfolio</Text>
              <View style={styles.balanceRow}>
                <Text style={styles.balanceAmount}>
                  {formatSatoshis(totalBalance)}
                </Text>
                <Text style={styles.balanceCurrency}>{bitcoinUnit}</Text>
              </View>
              <Text style={styles.balanceUsd}>
                ${formatUSD(totalBalance)} USD
              </Text>
              
              {/* Price Change Indicator */}
              <View style={styles.priceChangeContainer}>
                <Ionicons name="trending-up" size={12} color="#10b981" />
                <Text style={styles.priceChange}>+2.4% today</Text>
              </View>
            </View>

            <TouchableOpacity 
              style={styles.refreshButton} 
              onPress={onRefresh}
              disabled={refreshing}
            >
              <Ionicons 
                name="refresh" 
                size={16} 
                color={theme.colors.text.inverse} 
                style={refreshing ? { transform: [{ rotate: '180deg' }] } : {}}
              />
            </TouchableOpacity>
          </View>

          {/* Balance Breakdown */}
          <View style={styles.balanceBreakdown}>
            <View style={styles.breakdownItem}>
              <View style={styles.breakdownIcon}>
                <Ionicons name="wallet" size={14} color="#10b981" />
              </View>
              <View style={styles.breakdownText}>
                <Text style={styles.breakdownLabel}>On-chain</Text>
                <Text style={styles.breakdownValue}>
                  {formatSatoshis(getTotalBtcBalance())}
                </Text>
              </View>
            </View>
            
            <View style={styles.breakdownDivider} />
            
            <View style={styles.breakdownItem}>
              <View style={styles.breakdownIcon}>
                <Ionicons name="flash" size={14} color="#f59e0b" />
              </View>
              <View style={styles.breakdownText}>
                <Text style={styles.breakdownLabel}>Lightning</Text>
                <Text style={styles.breakdownValue}>
                  {formatSatoshis(offChainBalance)}
                </Text>
              </View>
            </View>
          </View>
        </View>
      </LinearGradient>
    </View>
  );

  const renderActionButtons = () => (
    <View style={styles.actionButtonsContainer}>
      <View style={styles.actionButtons}>
        {/* Receive Button */}
        <TouchableOpacity 
          style={styles.actionButton}
          onPress={() => navigation.navigate('Receive')}
          activeOpacity={0.7}
        >
          <LinearGradient
            colors={['#10b981', '#059669'] as [string, string]}
            style={styles.actionButtonGradient}
          >
            <Ionicons name="arrow-down" size={18} color="white" />
          </LinearGradient>
          <Text style={styles.actionButtonText}>Receive</Text>
        </TouchableOpacity>

        {/* Swap Button */}
        <TouchableOpacity 
          style={styles.actionButton}
          onPress={() => navigation.navigate('Swap')}
          activeOpacity={0.7}
        >
          <LinearGradient
            colors={['#f59e0b', '#d97706'] as [string, string]}
            style={styles.actionButtonGradient}
          >
            <Ionicons name="swap-horizontal" size={18} color="white" />
          </LinearGradient>
          <Text style={styles.actionButtonText}>Swap</Text>
        </TouchableOpacity>

        {/* Send Button */}
        <TouchableOpacity 
          style={styles.actionButton}
          onPress={() => navigation.navigate('Send')}
          activeOpacity={0.7}
        >
          <LinearGradient
            colors={['#ef4444', '#dc2626'] as [string, string]}
            style={styles.actionButtonGradient}
          >
            <Ionicons name="arrow-up" size={18} color="white" />
          </LinearGradient>
          <Text style={styles.actionButtonText}>Send</Text>
        </TouchableOpacity>
      </View>
    </View>
  );

  const renderRGBAssets = () => (
    <View style={styles.section}>
      <View style={styles.sectionHeader}>
        <Text style={styles.sectionTitle}>RGB Assets</Text>
        <TouchableOpacity onPress={() => navigation.navigate('Assets')}>
          <Text style={styles.sectionAction}>View All</Text>
        </TouchableOpacity>
      </View>

      {rgbAssets.length === 0 ? (
        <Card style={styles.emptyCard}>
          <View style={styles.emptyState}>
            <View style={styles.emptyIcon}>
              <Ionicons name="diamond-outline" size={28} color={theme.colors.gray[400]} />
            </View>
            <Text style={styles.emptyTitle}>No RGB assets yet</Text>
            <Text style={styles.emptyDescription}>
              Issue your first RGB asset to get started
            </Text>
            <Button
              title="Issue Asset"
              variant="secondary"
              size="sm"
              onPress={() => navigation.navigate('IssueAsset')}
              style={styles.emptyButton}
            />
          </View>
        </Card>
      ) : (
        <ScrollView 
          horizontal 
          showsHorizontalScrollIndicator={false}
          style={styles.assetsScroll}
        >
          {/* RGB Assets */}
          {rgbAssets.map((asset, index) => (
            <TouchableOpacity
              key={asset.asset_id}
              style={styles.assetCard}
              onPress={() => navigation.navigate('AssetDetail', { 
                asset: {
                  ...asset,
                  isRGB: true
                }
              })}
            >
              <View style={styles.assetHeader}>
                <View style={styles.assetHeaderLeft}>
                  <AssetIcon ticker={asset.ticker} />
                  <Text style={styles.assetTicker}>{asset.ticker}</Text>
                </View>
                <Ionicons name="chevron-forward" size={14} color={theme.colors.gray[400]} />
              </View>
              <Text style={styles.assetName}>{asset.name}</Text>
              <Text style={styles.assetBalance}>
                {asset.balance.spendable.toFixed(asset.precision)}
              </Text>
            </TouchableOpacity>
          ))}
        </ScrollView>
      )}
    </View>
  );

  const renderChannels = () => (
    <View style={styles.section}>
      <View style={styles.sectionHeader}>
        <Text style={styles.sectionTitle}>Lightning Channels</Text>
        <TouchableOpacity onPress={() => navigation.navigate('Channels')}>
          <Text style={styles.sectionAction}>View All</Text>
        </TouchableOpacity>
      </View>

      {channels.length === 0 ? (
        <Card style={styles.emptyCard}>
          <View style={styles.emptyState}>
            <View style={styles.emptyIcon}>
              <Ionicons name="flash-outline" size={28} color={theme.colors.gray[400]} />
            </View>
            <Text style={styles.emptyTitle}>No channels yet</Text>
            <Text style={styles.emptyDescription}>
              Open your first Lightning channel to start transacting
            </Text>
            <View style={styles.emptyActions}>
              <Button
                title="Open Channel"
                variant="secondary"
                size="sm"
                onPress={() => navigation.navigate('OpenChannel')}
                style={styles.emptyButton}
              />
              <Button
                title="Buy Channel"
                variant="primary"
                size="sm"
                onPress={() => navigation.navigate('LSP')}
                style={styles.emptyButton}
              />
            </View>
          </View>
        </Card>
      ) : (
        <ScrollView 
          horizontal 
          showsHorizontalScrollIndicator={false}
          style={styles.channelsScroll}
        >
          {channels.map((channel, index) => (
            <TouchableOpacity
              key={channel.channel_id}
              style={styles.channelCard}
              onPress={() => navigation.navigate('ChannelDetail', { channel })}
            >
              {/* Status indicator */}
                             <View style={[
                 styles.channelStatusDot,
                 { backgroundColor: channel.is_usable ? theme.colors.success[500] : theme.colors.error[500] }
               ]} />
              
              {/* Channel header */}
              <View style={styles.channelHeader}>
                <View style={styles.channelPeerInfo}>
                  <Text style={styles.channelPeerName} numberOfLines={1}>
                    {channel.peer_alias || channel.peer_pubkey.slice(0, 8)}
                  </Text>
                  <View style={styles.channelStatusBadge}>
                                         <Text style={[
                       styles.channelStatusText,
                       { 
                         color: channel.ready ? theme.colors.success[500] : theme.colors.warning[500],
                         backgroundColor: channel.ready ? theme.colors.success[50] : theme.colors.warning[50]
                       }
                     ]}>
                      {channel.ready ? 'Open' : 'Pending'}
                    </Text>
                    {channel.public ? (
                      <Ionicons name="globe-outline" size={10} color={theme.colors.gray[400]} />
                    ) : (
                      <Ionicons name="lock-closed-outline" size={10} color={theme.colors.gray[400]} />
                    )}
                  </View>
                </View>
              </View>

              {/* Capacity */}
              <View style={styles.channelCapacity}>
                <Text style={styles.channelCapacityLabel}>Capacity</Text>
                <Text style={styles.channelCapacityValue}>
                  {formatSatoshis(channel.capacity_sat)} {bitcoinUnit}
                </Text>
              </View>

              {/* Bitcoin Liquidity */}
              <View style={styles.liquiditySection}>
                                 <View style={styles.liquidityHeader}>
                   <Ionicons name="logo-bitcoin" size={12} color={theme.colors.warning[500]} />
                   <Text style={styles.liquidityTitle}>Bitcoin</Text>
                 </View>
                 <View style={styles.liquidityValues}>
                   <View style={styles.liquidityItem}>
                     <Ionicons name="arrow-up" size={8} color={theme.colors.success[500]} />
                     <Text style={styles.liquidityAmount}>
                       {formatSatoshis(channel.outbound_balance_msat / 1000)}
                     </Text>
                   </View>
                   <View style={styles.liquidityItem}>
                     <Ionicons name="arrow-down" size={8} color={theme.colors.primary[500]} />
                     <Text style={styles.liquidityAmount}>
                       {formatSatoshis(channel.inbound_balance_msat / 1000)}
                     </Text>
                   </View>
                 </View>
                 {/* Simple liquidity bar */}
                 <View style={styles.liquidityBar}>
                   <View style={[
                     styles.liquidityBarFill,
                     { 
                       width: `${(channel.outbound_balance_msat + channel.inbound_balance_msat) > 0 ? 
                         (channel.outbound_balance_msat / (channel.outbound_balance_msat + channel.inbound_balance_msat) * 100) : 0}%`,
                       backgroundColor: theme.colors.success[500]
                     }
                   ]} />
                 </View>
              </View>

              {/* RGB Asset Liquidity (if applicable) */}
              {channel.asset_id && (
                                 <View style={styles.liquiditySection}>
                   <View style={styles.liquidityHeader}>
                     <Ionicons name="diamond" size={12} color={theme.colors.secondary[500]} />
                     <Text style={styles.liquidityTitle}>RGB Asset</Text>
                   </View>
                   <View style={styles.liquidityValues}>
                     <View style={styles.liquidityItem}>
                       <Ionicons name="arrow-up" size={8} color={theme.colors.secondary[500]} />
                       <Text style={styles.liquidityAmount}>
                         {(channel.asset_local_amount / Math.pow(10, 8)).toFixed(2)}
                       </Text>
                     </View>
                     <View style={styles.liquidityItem}>
                       <Ionicons name="arrow-down" size={8} color={theme.colors.secondary[600]} />
                       <Text style={styles.liquidityAmount}>
                         {(channel.asset_remote_amount / Math.pow(10, 8)).toFixed(2)}
                       </Text>
                     </View>
                   </View>
                   <View style={styles.liquidityBar}>
                     <View style={[
                       styles.liquidityBarFill,
                       { 
                         width: `${(channel.asset_local_amount + channel.asset_remote_amount) > 0 ? 
                           (channel.asset_local_amount / (channel.asset_local_amount + channel.asset_remote_amount) * 100) : 0}%`,
                         backgroundColor: theme.colors.secondary[500]
                       }
                     ]} />
                   </View>
                 </View>
              )}
            </TouchableOpacity>
          ))}
        </ScrollView>
      )}
    </View>
  );

  const renderFloatingAIButton = () => (
    <TouchableOpacity
      style={styles.floatingAIButton}
      onPress={() => navigation.navigate('AIAssistant')}
      activeOpacity={0.8}
    >
      <LinearGradient
        colors={['#667eea', '#764ba2'] as [string, string]}
        style={styles.floatingAIGradient}
      >
        <Ionicons name="chatbubble-ellipses" size={20} color={theme.colors.text.inverse} />
      </LinearGradient>
    </TouchableOpacity>
  );

  if (isConnecting) {
    return (
      <SafeAreaView style={styles.container}>
        <View style={styles.centerContent}>
          <View style={styles.loadingContainer}>
            <ActivityIndicator size="large" color={theme.colors.primary[500]} />
            <Text style={styles.loadingText}>Connecting to node...</Text>
            <Text style={styles.loadingDetails}>URL: {settings.nodeUrl || 'Not configured'}</Text>
          </View>
        </View>
      </SafeAreaView>
    );
  }

  if (!isNodeUnlocked) {
    return (
      <SafeAreaView style={styles.container}>
        <View style={styles.centerContent}>
          <Card style={styles.errorCard}>
            <View style={styles.errorState}>
              <View style={styles.errorIcon}>
                <Ionicons name="warning-outline" size={48} color={theme.colors.error[500]} />
              </View>
              <Text style={styles.errorTitle}>Failed to connect to node</Text>
              <Text style={styles.errorDescription}>
                {connectionError || 'Unable to establish connection'}
              </Text>
              <Text style={styles.nodeUrl}>URL: {settings.nodeUrl || 'Not configured'}</Text>
              
              <View style={styles.errorActions}>
                <Button
                  title="Retry Connection"
                  variant="primary"
                  onPress={checkNodeStatus}
                  style={styles.errorButton}
                />
                <Button
                  title="Check Settings"
                  variant="secondary"
                  onPress={() => navigation.navigate('Settings')}
                  style={styles.errorButton}
                />
              </View>
            </View>
          </Card>
        </View>
      </SafeAreaView>
    );
  }

  return (
    <SafeAreaView style={styles.container}>
      {renderHeader()}
      {renderActionButtons()}
      
      <ScrollView
        style={styles.scrollView}
        contentContainerStyle={styles.scrollContent}
        refreshControl={
          <RefreshControl 
            refreshing={refreshing} 
            onRefresh={onRefresh}
            tintColor={theme.colors.primary[500]}
          />
        }
        showsVerticalScrollIndicator={false}
      >
        {renderRGBAssets()}
        {renderChannels()}
        
        {/* Bottom padding */}
        <View style={styles.bottomPadding} />
      </ScrollView>
      
<<<<<<< HEAD
      {renderFloatingAIButton()}
=======
      {renderCompactActions()}
>>>>>>> c0e3874d
    </SafeAreaView>
  );
}

const styles = StyleSheet.create({
  container: {
    flex: 1,
    backgroundColor: theme.colors.background.secondary,
  },
  
  scrollView: {
    flex: 1,
  },
  
  scrollContent: {
    paddingBottom: 20,
  },
  
  centerContent: {
    flex: 1,
    justifyContent: 'center',
    alignItems: 'center',
    paddingHorizontal: theme.spacing[5],
  },
  
  // Enhanced Header
  headerContainer: {
    marginBottom: theme.spacing[4],
  },
  
  headerGradient: {
    paddingTop: theme.spacing[2],
    paddingBottom: theme.spacing[6],
    borderBottomLeftRadius: theme.borderRadius['2xl'],
    borderBottomRightRadius: theme.borderRadius['2xl'],
  },
  
  headerContent: {
    paddingHorizontal: theme.spacing[5],
  },
  
  headerTop: {
    flexDirection: 'row',
    justifyContent: 'space-between',
    alignItems: 'flex-start',
    marginBottom: theme.spacing[6],
  },
  
  headerLeft: {
    flex: 1,
  },
  
  greeting: {
    fontSize: theme.typography.fontSize.sm,
    color: 'rgba(255, 255, 255, 0.8)',
    marginBottom: theme.spacing[1],
    fontWeight: '500',
  },
  
  headerTitle: {
    fontSize: theme.typography.fontSize['3xl'],
    fontWeight: '700',
    color: theme.colors.text.inverse,
  },
  
  headerActions: {
    flexDirection: 'row',
    gap: theme.spacing[2],
  },
  
  headerActionButton: {
    width: 40,
    height: 40,
    borderRadius: theme.borderRadius.base,
    backgroundColor: 'rgba(255, 255, 255, 0.15)',
    alignItems: 'center',
    justifyContent: 'center',
    position: 'relative',
  },
  
  notificationDot: {
    position: 'absolute',
    top: 6,
    right: 6,
    width: 8,
    height: 8,
    borderRadius: 4,
    backgroundColor: '#ef4444',
  },
  
  balanceSection: {
    flexDirection: 'row',
    justifyContent: 'space-between',
    alignItems: 'flex-start',
    marginBottom: theme.spacing[5],
  },
  
  totalBalanceContainer: {
    flex: 1,
  },
  
  balanceLabel: {
    fontSize: theme.typography.fontSize.sm,
    color: 'rgba(255, 255, 255, 0.8)',
    marginBottom: theme.spacing[2],
    fontWeight: '500',
  },
  
  balanceRow: {
    flexDirection: 'row',
    alignItems: 'baseline',
    marginBottom: theme.spacing[1],
  },
  
  balanceAmount: {
    fontSize: theme.typography.fontSize['4xl'],
    fontWeight: '700',
    color: theme.colors.text.inverse,
    marginRight: theme.spacing[2],
  },
  
  balanceCurrency: {
    fontSize: theme.typography.fontSize.lg,
    fontWeight: '600',
    color: 'rgba(255, 255, 255, 0.8)',
  },
  
  balanceUsd: {
    fontSize: theme.typography.fontSize.lg,
    color: 'rgba(255, 255, 255, 0.8)',
    marginBottom: theme.spacing[2],
  },
  
  priceChangeContainer: {
    flexDirection: 'row',
    alignItems: 'center',
    gap: theme.spacing[1],
  },
  
  priceChange: {
    fontSize: theme.typography.fontSize.sm,
    color: '#10b981',
    fontWeight: '500',
  },
  
  refreshButton: {
    width: 36,
    height: 36,
    borderRadius: theme.borderRadius.base,
    backgroundColor: 'rgba(255, 255, 255, 0.15)',
    alignItems: 'center',
    justifyContent: 'center',
  },
  
  balanceBreakdown: {
    flexDirection: 'row',
    alignItems: 'center',
    backgroundColor: 'rgba(255, 255, 255, 0.1)',
    borderRadius: theme.borderRadius.lg,
    padding: theme.spacing[4],
  },
  
  breakdownItem: {
    flexDirection: 'row',
    alignItems: 'center',
    flex: 1,
  },
  
  breakdownIcon: {
    width: 32,
    height: 32,
    borderRadius: theme.borderRadius.base,
    backgroundColor: 'rgba(255, 255, 255, 0.15)',
    alignItems: 'center',
    justifyContent: 'center',
    marginRight: theme.spacing[3],
  },
  
  breakdownText: {
    flex: 1,
  },
  
  breakdownLabel: {
    fontSize: theme.typography.fontSize.xs,
    color: 'rgba(255, 255, 255, 0.7)',
    marginBottom: theme.spacing[1],
  },
  
  breakdownValue: {
    fontSize: theme.typography.fontSize.sm,
    fontWeight: '600',
    color: theme.colors.text.inverse,
  },
  
  breakdownDivider: {
    width: 1,
    height: 32,
    backgroundColor: 'rgba(255, 255, 255, 0.2)',
    marginHorizontal: theme.spacing[4],
  },
  
  // Enhanced Action Buttons
  actionButtonsContainer: {
    paddingHorizontal: theme.spacing[5],
    marginBottom: theme.spacing[4],
    marginTop: -theme.spacing[4],
  },
  
  actionButtons: {
    flexDirection: 'row',
    justifyContent: 'space-between',
    alignItems: 'center',
    backgroundColor: theme.colors.surface.primary,
    borderRadius: theme.borderRadius.xl,
    padding: theme.spacing[4],
    ...theme.shadows.md,
  },
  
  actionButton: {
    alignItems: 'center',
    flex: 1,
  },
  
  actionButtonGradient: {
    width: 44,
    height: 44,
    borderRadius: 22,
    alignItems: 'center',
    justifyContent: 'center',
    marginBottom: theme.spacing[2],
    ...theme.shadows.sm,
  },
  
  actionButtonText: {
    fontSize: theme.typography.fontSize.xs,
    fontWeight: '600',
    color: theme.colors.text.primary,
  },
  
  section: {
    paddingHorizontal: theme.spacing[5],
    marginBottom: theme.spacing[6],
  },
  
  sectionHeader: {
    flexDirection: 'row',
    justifyContent: 'space-between',
    alignItems: 'center',
    marginBottom: theme.spacing[4],
  },
  
  sectionTitle: {
    fontSize: theme.typography.fontSize.xl,
    fontWeight: '700',
    color: theme.colors.text.primary,
  },
  
  sectionAction: {
    fontSize: theme.typography.fontSize.sm,
    fontWeight: '600',
    color: theme.colors.primary[500],
  },
  
  emptyCard: {
    paddingVertical: theme.spacing[8],
  },
  
  emptyState: {
    alignItems: 'center',
  },
  
  emptyIcon: {
    width: 64,
    height: 64,
    borderRadius: theme.borderRadius.full,
    backgroundColor: theme.colors.gray[100],
    alignItems: 'center',
    justifyContent: 'center',
    marginBottom: theme.spacing[4],
  },
  
  emptyTitle: {
    fontSize: theme.typography.fontSize.lg,
    fontWeight: '600',
    color: theme.colors.text.primary,
    marginBottom: theme.spacing[2],
  },
  
  emptyDescription: {
    fontSize: theme.typography.fontSize.sm,
    color: theme.colors.text.secondary,
    textAlign: 'center',
    marginBottom: theme.spacing[5],
  },
  
  emptyButton: {
    paddingHorizontal: theme.spacing[6],
  },
  
  assetsScroll: {
    marginLeft: -theme.spacing[5],
  },
  
  assetCard: {
    width: 140,
    backgroundColor: theme.colors.surface.primary,
    borderRadius: theme.borderRadius.xl,
    padding: theme.spacing[4],
    marginLeft: theme.spacing[5],
    borderWidth: 1,
    borderColor: theme.colors.border.light,
    ...theme.shadows.sm,
  },
  
  firstAssetCard: {
    marginLeft: theme.spacing[5],
  },
  
  assetHeader: {
    flexDirection: 'row',
    justifyContent: 'space-between',
    alignItems: 'center',
    marginBottom: theme.spacing[2],
  },
  
  assetHeaderLeft: {
    flexDirection: 'row',
    alignItems: 'center',
    flex: 1,
  },
  
  assetTicker: {
    fontSize: theme.typography.fontSize.sm,
    fontWeight: '700',
    color: theme.colors.primary[500],
  },
  
  assetName: {
    fontSize: theme.typography.fontSize.xs,
    color: theme.colors.text.secondary,
    marginBottom: theme.spacing[2],
  },
  
  assetBalance: {
    fontSize: theme.typography.fontSize.base,
    fontWeight: '600',
    color: theme.colors.text.primary,
  },
  
  channelsScroll: {
    marginLeft: -theme.spacing[5],
  },
  
     channelCard: {
     width: 280,
     backgroundColor: theme.colors.surface.primary,
     borderRadius: theme.borderRadius.xl,
     padding: theme.spacing[4],
     marginLeft: theme.spacing[5],
     borderWidth: 1,
     borderColor: theme.colors.border.light,
     ...theme.shadows.sm,
   },
  
  channelStatusDot: {
    width: 10,
    height: 10,
    borderRadius: 5,
    marginBottom: theme.spacing[3],
  },
  
  channelHeader: {
    width: '100%',
    marginBottom: theme.spacing[3],
  },
  
  channelPeerInfo: {
    flexDirection: 'row',
    justifyContent: 'space-between',
    alignItems: 'center',
  },
  
  channelPeerName: {
    fontSize: theme.typography.fontSize.base,
    fontWeight: '600',
    color: theme.colors.text.primary,
    flex: 1,
    marginRight: theme.spacing[2],
  },
  
     channelStatusBadge: {
     flexDirection: 'row',
     alignItems: 'center',
     backgroundColor: theme.colors.gray[100],
     borderRadius: theme.borderRadius.md,
     paddingHorizontal: theme.spacing[2],
     paddingVertical: theme.spacing[1],
   },
  
  channelStatusText: {
    fontSize: theme.typography.fontSize.xs,
    fontWeight: '600',
    marginRight: theme.spacing[1],
  },
  
  channelCapacity: {
    width: '100%',
    marginBottom: theme.spacing[3],
  },
  
     channelCapacityLabel: {
     fontSize: theme.typography.fontSize.sm,
     color: theme.colors.text.secondary,
     marginBottom: theme.spacing[1],
   },
  
  channelCapacityValue: {
    fontSize: theme.typography.fontSize.lg,
    fontWeight: '600',
    color: theme.colors.text.primary,
  },
  
  liquiditySection: {
    width: '100%',
    marginBottom: theme.spacing[3],
  },
  
  liquidityHeader: {
    flexDirection: 'row',
    alignItems: 'center',
    marginBottom: theme.spacing[1],
  },
  
  liquidityTitle: {
    fontSize: theme.typography.fontSize.sm,
    fontWeight: '600',
    color: theme.colors.text.primary,
    marginLeft: theme.spacing[2],
  },
  
  liquidityValues: {
    flexDirection: 'row',
    justifyContent: 'space-between',
    marginBottom: theme.spacing[1],
  },
  
  liquidityItem: {
    flexDirection: 'row',
    alignItems: 'center',
  },
  
  liquidityAmount: {
    fontSize: theme.typography.fontSize.sm,
    fontWeight: '600',
    color: theme.colors.text.primary,
    marginLeft: theme.spacing[1],
  },
  
     liquidityBar: {
     width: '100%',
     height: 8,
     backgroundColor: theme.colors.gray[200],
     borderRadius: 4,
     marginTop: theme.spacing[1],
   },
  
  liquidityBarFill: {
    height: '100%',
    borderRadius: 4,
  },
  
  floatingAIButton: {
    position: 'absolute',
    right: theme.spacing[5],
    bottom: theme.spacing[5],
    width: 56,
    height: 56,
    borderRadius: 28,
    elevation: 8,
    shadowColor: '#000',
    shadowOffset: { width: 0, height: 4 },
    shadowOpacity: 0.3,
    shadowRadius: 8,
  },
  
  floatingAIGradient: {
    width: 56,
    height: 56,
    borderRadius: 28,
    alignItems: 'center',
    justifyContent: 'center',
  },
  
  bottomPadding: {
    height: theme.spacing[4],
  },
  
  loadingContainer: {
    alignItems: 'center',
  },
  
  loadingText: {
    fontSize: theme.typography.fontSize.lg,
    fontWeight: '600',
    color: theme.colors.text.primary,
    marginTop: theme.spacing[4],
    marginBottom: theme.spacing[2],
  },
  
  loadingDetails: {
    fontSize: theme.typography.fontSize.sm,
    color: theme.colors.text.secondary,
    textAlign: 'center',
  },
  
  errorCard: {
    width: '100%',
    paddingVertical: theme.spacing[8],
  },
  
  errorState: {
    alignItems: 'center',
  },
  
  errorIcon: {
    width: 80,
    height: 80,
    borderRadius: theme.borderRadius.full,
    backgroundColor: theme.colors.error[50],
    alignItems: 'center',
    justifyContent: 'center',
    marginBottom: theme.spacing[5],
  },
  
  errorTitle: {
    fontSize: theme.typography.fontSize.xl,
    fontWeight: '700',
    color: theme.colors.text.primary,
    marginBottom: theme.spacing[2],
    textAlign: 'center',
  },
  
  errorDescription: {
    fontSize: theme.typography.fontSize.base,
    color: theme.colors.text.secondary,
    textAlign: 'center',
    marginBottom: theme.spacing[3],
  },
  
  nodeUrl: {
    fontSize: theme.typography.fontSize.sm,
    color: theme.colors.text.muted,
    textAlign: 'center',
    marginBottom: theme.spacing[6],
  },
  
  errorActions: {
    width: '100%',
    gap: theme.spacing[3],
  },
  
  errorButton: {
    width: '100%',
  },
  
  assetIconContainer: {
    width: 32,
    height: 32,
    borderRadius: theme.borderRadius.lg,
    backgroundColor: theme.colors.gray[100],
    alignItems: 'center',
    justifyContent: 'center',
    marginRight: theme.spacing[3],
  },
  
  assetIconImage: {
    width: 24,
    height: 24,
    borderRadius: 12,
  },
  emptyActions: {
    flexDirection: 'row',
    gap: theme.spacing[3],
    marginTop: theme.spacing[4],
  },
});<|MERGE_RESOLUTION|>--- conflicted
+++ resolved
@@ -802,11 +802,7 @@
         <View style={styles.bottomPadding} />
       </ScrollView>
       
-<<<<<<< HEAD
-      {renderFloatingAIButton()}
-=======
-      {renderCompactActions()}
->>>>>>> c0e3874d
+      {/* {renderCompactActions()} */}
     </SafeAreaView>
   );
 }
