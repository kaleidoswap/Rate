--- conflicted
+++ resolved
@@ -10,12 +10,8 @@
   Alert,
   Dimensions,
   ActivityIndicator,
-<<<<<<< HEAD
   StatusBar,
   Platform,
-=======
-  Image,
->>>>>>> ae83c83e
 } from 'react-native';
 import { SafeAreaView } from 'react-native-safe-area-context';
 import { useDispatch, useSelector } from 'react-redux';
@@ -800,13 +796,9 @@
         {/* Bottom padding */}
         <View style={styles.bottomPadding} />
       </ScrollView>
-<<<<<<< HEAD
-    </View>
-=======
       
       {/* {renderCompactActions()} */}
-    </SafeAreaView>
->>>>>>> ae83c83e
+    </View>
   );
 }
 
