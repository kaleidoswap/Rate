--- conflicted
+++ resolved
@@ -97,7 +97,6 @@
         }}
       />
       <Tab.Screen 
-<<<<<<< HEAD
         name="Contacts" 
         component={ContactsScreen}
         options={{
@@ -105,15 +104,6 @@
           tabBarIcon: ({ focused, color, size }: TabBarIconProps) => (
             <Ionicons 
               name={focused ? 'people' : 'people-outline'} 
-=======
-        name="Map" 
-        component={MapScreen}
-        options={{
-          tabBarLabel: 'Map',
-          tabBarIcon: ({ focused, color, size }: TabBarIconProps) => (
-            <Ionicons 
-              name={focused ? 'map' : 'map-outline'} 
->>>>>>> c0e3874d
               size={focused ? size + 2 : size} 
               color={color} 
             />
@@ -141,6 +131,20 @@
         })}
       />
       <Tab.Screen 
+        name="Map" 
+        component={MapScreen}
+        options={{
+          tabBarLabel: 'Map',
+          tabBarIcon: ({ focused, color, size }: TabBarIconProps) => (
+            <Ionicons 
+              name={focused ? 'map' : 'map-outline'} 
+              size={focused ? size + 2 : size} 
+              color={color} 
+            />
+          ),
+        }}
+      />
+      {/* <Tab.Screen 
         name="Settings" 
         component={SettingsScreen}
         options={{
@@ -153,7 +157,7 @@
             />
           ),
         }}
-      />
+      /> */}
       <Tab.Screen 
         name="ChatBot" 
         component={AIAssistantScreen}
