// App.tsx
import 'react-native-gesture-handler';
import React from 'react';
import { StatusBar } from 'expo-status-bar';
import { NavigationContainer } from '@react-navigation/native';
import { createNativeStackNavigator } from '@react-navigation/native-stack';
import { createBottomTabNavigator } from '@react-navigation/bottom-tabs';
<<<<<<< HEAD
import { createDrawerNavigator } from '@react-navigation/drawer';
=======

type RootStackParamList = {
  InitialLoad: undefined;
  WalletSetup: undefined;
  Dashboard: undefined;
  Send: { selectedAsset?: any } | undefined;
  Receive: { selectedAsset?: any } | undefined;
  QRScanner: undefined;
  PaymentConfirmation: { paymentData: any };
  AIAssistant: undefined;
  Assets: undefined;
  Swap: undefined;
  NostrContacts: undefined;
  AssetDetail: { asset: any };
};
>>>>>>> ae83c83e
import { Provider } from 'react-redux';
import { PersistGate } from 'redux-persist/integration/react';
import { Ionicons } from '@expo/vector-icons';
import { View, ActivityIndicator, Platform, TouchableOpacity, StyleSheet } from 'react-native';
import { LinearGradient } from 'expo-linear-gradient';

import { store, persistor } from './store';
import { theme } from './theme';
import InitialLoadScreen from './screens/InitialLoadScreen';
import WalletSetupScreen from './screens/WalletSetupScreen';
import DashboardScreen from './screens/DashboardScreen';
import SendScreen from './screens/SendScreen';
import ReceiveScreen from './screens/ReceiveScreen';
import QRScannerScreen from './screens/QRScannerScreen';
import AssetsScreen from './screens/AssetsScreen';
import SettingsScreen from './screens/SettingsScreen';
import AIAssistantScreen from './screens/AIAssistantScreen';
import MapScreen from './screens/MapScreen';
import ContactsScreen from './screens/ContactsScreen';
import SwapScreen from './screens/SwapScreen';
import NostrContactsScreen from './screens/NostrContactsScreen';
import AssetDetailScreen from './screens/AssetDetailScreen';
import PaymentConfirmationScreen from './screens/PaymentConfirmationScreen';

type TabBarIconProps = {
  focused: boolean;
  color: string;
  size: number;
};

const Stack = createNativeStackNavigator<RootStackParamList>();
const Tab = createBottomTabNavigator();
const Drawer = createDrawerNavigator();

function DashboardTabs() {
  return (
    <Tab.Navigator
      screenOptions={{
        tabBarActiveTintColor: theme.colors.primary[500],
        tabBarInactiveTintColor: theme.colors.gray[400],
        tabBarStyle: {
          backgroundColor: theme.colors.surface.primary,
          borderTopColor: theme.colors.border.light,
          borderTopWidth: 1,
          paddingTop: Platform.OS === 'ios' ? 8 : 4,
          paddingBottom: Platform.OS === 'ios' ? 25 : 8,
          height: Platform.OS === 'ios' ? 85 : 65,
          elevation: 0,
          shadowColor: theme.colors.gray[900],
          shadowOffset: { width: 0, height: -2 },
          shadowOpacity: 0.1,
          shadowRadius: 8,
        },
        tabBarLabelStyle: {
          fontSize: theme.typography.fontSize.xs,
          fontWeight: '500',
          marginTop: 4,
        },
        tabBarIconStyle: {
          marginTop: 4,
        },
        headerShown: false,
      }}
    >
      <Tab.Screen 
        name="DashboardTab"
        component={DashboardScreen}
        options={{
          tabBarLabel: 'Home',
          tabBarIcon: ({ focused, color, size }: TabBarIconProps) => (
            <Ionicons 
              name={focused ? 'home' : 'home-outline'} 
              size={focused ? size + 2 : size} 
              color={color} 
            />
          ),
        }}
      />
      <Tab.Screen 
        name="Contacts" 
        component={ContactsScreen}
        options={{
          tabBarLabel: 'Contacts',
          tabBarIcon: ({ focused, color, size }: TabBarIconProps) => (
            <Ionicons 
              name={focused ? 'people' : 'people-outline'} 
              size={focused ? size + 2 : size} 
              color={color} 
            />
          ),
        }}
      />
      <Tab.Screen
        name="Scan"
        component={QRScannerScreen}
        options={({ navigation }) => ({
          tabBarLabel: '',
          tabBarIcon: ({ focused }) => (
            <TouchableOpacity
              style={styles.scanButton}
              onPress={() => navigation.navigate('QRScanner')}
            >
              <LinearGradient
                colors={['#4338ca', '#7c3aed']}
                style={styles.scanButtonGradient}
              >
                <Ionicons name="qr-code" size={24} color="white" />
              </LinearGradient>
            </TouchableOpacity>
          ),
        })}
      />
      <Tab.Screen 
        name="Map" 
        component={MapScreen}
        options={{
          tabBarLabel: 'Map',
          tabBarIcon: ({ focused, color, size }: TabBarIconProps) => (
            <Ionicons 
              name={focused ? 'map' : 'map-outline'} 
              size={focused ? size + 2 : size} 
              color={color} 
            />
          ),
        }}
      />
<<<<<<< HEAD
      <Tab.Screen 
        name="ChatBot" 
        component={AIAssistantScreen}
=======
      {/* <Tab.Screen 
        name="Settings" 
        component={SettingsScreen}
>>>>>>> ae83c83e
        options={{
          tabBarLabel: 'ChatBot',
          tabBarIcon: ({ focused, color, size }: TabBarIconProps) => (
            <Ionicons 
              name={focused ? 'chatbubble' : 'chatbubble-outline'} 
              size={focused ? size + 2 : size} 
              color={color} 
            />
          ),
        }}
      /> */}
      <Tab.Screen 
        name="ChatBot" 
        component={AIAssistantScreen}
        options={{
          tabBarLabel: 'ChatBot',
          tabBarIcon: ({ focused, color, size }: TabBarIconProps) => (
            <Ionicons 
              name={focused ? 'chatbubble' : 'chatbubble-outline'} 
              size={size} 
              color={color} 
            />
          ),
        }}
      />
    </Tab.Navigator>
  );
}

function DrawerNavigator() {
  return (
    <Drawer.Navigator
      screenOptions={{
        headerShown: false,
        drawerPosition: 'left',
        drawerType: 'slide',
        drawerStyle: {
          backgroundColor: theme.colors.surface.primary,
          width: 280,
        },
        swipeEnabled: true,
        swipeEdgeWidth: 50,
      }}
      drawerContent={(props: any) => <SettingsScreen {...props} />}
    >
      <Drawer.Screen name="Main" component={DashboardTabs} />
    </Drawer.Navigator>
  );
}

function AppNavigator() {
  const navigationTheme = {
    dark: false,
    colors: {
      primary: theme.colors.primary[500],
      background: theme.colors.background.primary,
      card: theme.colors.surface.primary,
      text: theme.colors.text.primary,
      border: theme.colors.border.light,
      notification: theme.colors.primary[500],
    },
  };

  return (
    <NavigationContainer theme={navigationTheme}>
      <Stack.Navigator
        initialRouteName="InitialLoad"
        screenOptions={{
          headerShown: false,
          gestureEnabled: false,
        }}
      >
        <Stack.Screen name="InitialLoad" component={InitialLoadScreen} />
        <Stack.Screen name="WalletSetup" component={WalletSetupScreen} />
        <Stack.Screen name="Dashboard" component={DrawerNavigator} />
        <Stack.Screen 
          name="Send" 
          component={SendScreen}
          options={{
            presentation: 'modal',
            headerShown: true,
            headerTitle: 'Send Payment',
            headerStyle: {
              backgroundColor: '#4338ca',
            },
            headerTitleStyle: {
              color: theme.colors.text.inverse,
              fontWeight: '600',
            },
            headerTintColor: theme.colors.text.inverse,
          }}
        />
        <Stack.Screen 
          name="Receive" 
          component={ReceiveScreen}
          options={{
            presentation: 'modal',
            headerShown: true,
            headerTitle: 'Receive Payment',
            headerStyle: {
              backgroundColor: '#4338ca',
            },
            headerTitleStyle: {
              color: theme.colors.text.inverse,
              fontWeight: '600',
            },
            headerTintColor: theme.colors.text.inverse,
          }}
        />
        <Stack.Screen 
          name="QRScanner" 
          component={QRScannerScreen}
          options={{
            presentation: 'modal',
            headerShown: true,
            headerTitle: 'Scan QR Code',
            headerStyle: {
              backgroundColor: '#4338ca',
            },
            headerTitleStyle: {
              color: theme.colors.text.inverse,
              fontWeight: '600',
            },
            headerTintColor: theme.colors.text.inverse,
          }}
        />
        <Stack.Screen 
<<<<<<< HEAD
=======
          name="PaymentConfirmation" 
          component={PaymentConfirmationScreen}
          options={{
            presentation: 'modal',
            headerShown: false,
          }}
        />
        <Stack.Screen 
          name="AIAssistant" 
          component={AIAssistantScreen}
          options={{
            presentation: 'modal',
            headerShown: true,
            headerTitle: 'AI Assistant',
            headerStyle: {
              backgroundColor: '#4338ca',
            },
            headerTitleStyle: {
              color: theme.colors.text.inverse,
              fontWeight: '600',
            },
            headerTintColor: theme.colors.text.inverse,
          }}
        />
        <Stack.Screen 
>>>>>>> ae83c83e
          name="Assets" 
          component={AssetsScreen}
          options={{
            presentation: 'modal',
            headerShown: true,
            headerTitle: 'Assets',
            headerStyle: {
              backgroundColor: '#4338ca',
            },
            headerTitleStyle: {
              color: theme.colors.text.inverse,
              fontWeight: '600',
            },
            headerTintColor: theme.colors.text.inverse,
          }}
        />
        <Stack.Screen 
          name="Swap" 
          component={SwapScreen}
          options={{
            presentation: 'modal',
            headerShown: false,
          }}
        />
        <Stack.Screen 
          name="NostrContacts" 
          component={NostrContactsScreen}
          options={{
            presentation: 'modal',
            headerShown: false,
          }}
        />
        <Stack.Screen 
          name="AssetDetail" 
          component={AssetDetailScreen}
          options={{
            presentation: 'modal',
            headerShown: false,
          }}
        />
      </Stack.Navigator>
    </NavigationContainer>
  );
}

function LoadingScreen() {
  return (
    <View style={{ 
      flex: 1, 
      justifyContent: 'center', 
      alignItems: 'center',
      backgroundColor: theme.colors.background.secondary,
    }}>
      <ActivityIndicator size="large" color={theme.colors.primary[500]} />
    </View>
  );
}

export default function App() {
  return (
    <Provider store={store}>
      <PersistGate loading={<LoadingScreen />} persistor={persistor}>
        <StatusBar style="light" backgroundColor="transparent" translucent={true} />
        <AppNavigator />
      </PersistGate>
    </Provider>
  );
}

const styles = StyleSheet.create({
  scanButton: {
    top: -20,
    justifyContent: 'center',
    alignItems: 'center',
    height: 56,
  },
  scanButtonGradient: {
    width: 56,
    height: 56,
    borderRadius: 28,
    justifyContent: 'center',
    alignItems: 'center',
    shadowColor: '#000',
    shadowOffset: { width: 0, height: 2 },
    shadowOpacity: 0.25,
    shadowRadius: 3.84,
    elevation: 5,
  },
});
<|MERGE_RESOLUTION|>--- conflicted
+++ resolved
@@ -5,33 +5,17 @@
 import { NavigationContainer } from '@react-navigation/native';
 import { createNativeStackNavigator } from '@react-navigation/native-stack';
 import { createBottomTabNavigator } from '@react-navigation/bottom-tabs';
-<<<<<<< HEAD
 import { createDrawerNavigator } from '@react-navigation/drawer';
-=======
-
-type RootStackParamList = {
-  InitialLoad: undefined;
-  WalletSetup: undefined;
-  Dashboard: undefined;
-  Send: { selectedAsset?: any } | undefined;
-  Receive: { selectedAsset?: any } | undefined;
-  QRScanner: undefined;
-  PaymentConfirmation: { paymentData: any };
-  AIAssistant: undefined;
-  Assets: undefined;
-  Swap: undefined;
-  NostrContacts: undefined;
-  AssetDetail: { asset: any };
-};
->>>>>>> ae83c83e
 import { Provider } from 'react-redux';
 import { PersistGate } from 'redux-persist/integration/react';
 import { Ionicons } from '@expo/vector-icons';
 import { View, ActivityIndicator, Platform, TouchableOpacity, StyleSheet } from 'react-native';
 import { LinearGradient } from 'expo-linear-gradient';
+import { ThemeProvider } from '@react-navigation/native';
 
 import { store, persistor } from './store';
-import { theme } from './theme';
+import { theme, createNavigationTheme } from './theme';
+import { AppThemeProvider, useAppTheme } from './theme/ThemeProvider';
 import InitialLoadScreen from './screens/InitialLoadScreen';
 import WalletSetupScreen from './screens/WalletSetupScreen';
 import DashboardScreen from './screens/DashboardScreen';
@@ -48,6 +32,21 @@
 import AssetDetailScreen from './screens/AssetDetailScreen';
 import PaymentConfirmationScreen from './screens/PaymentConfirmationScreen';
 
+type RootStackParamList = {
+  InitialLoad: undefined;
+  WalletSetup: undefined;
+  Dashboard: undefined;
+  Send: { selectedAsset?: any } | undefined;
+  Receive: { selectedAsset?: any } | undefined;
+  QRScanner: undefined;
+  PaymentConfirmation: { paymentData: any };
+  AIAssistant: undefined;
+  Assets: undefined;
+  Swap: undefined;
+  NostrContacts: undefined;
+  AssetDetail: { asset: any };
+};
+
 type TabBarIconProps = {
   focused: boolean;
   color: string;
@@ -59,6 +58,8 @@
 const Drawer = createDrawerNavigator();
 
 function DashboardTabs() {
+  const theme = useAppTheme();
+  
   return (
     <Tab.Navigator
       screenOptions={{
@@ -150,26 +151,6 @@
           ),
         }}
       />
-<<<<<<< HEAD
-      <Tab.Screen 
-        name="ChatBot" 
-        component={AIAssistantScreen}
-=======
-      {/* <Tab.Screen 
-        name="Settings" 
-        component={SettingsScreen}
->>>>>>> ae83c83e
-        options={{
-          tabBarLabel: 'ChatBot',
-          tabBarIcon: ({ focused, color, size }: TabBarIconProps) => (
-            <Ionicons 
-              name={focused ? 'chatbubble' : 'chatbubble-outline'} 
-              size={focused ? size + 2 : size} 
-              color={color} 
-            />
-          ),
-        }}
-      /> */}
       <Tab.Screen 
         name="ChatBot" 
         component={AIAssistantScreen}
@@ -189,6 +170,7 @@
 }
 
 function DrawerNavigator() {
+  const theme = useAppTheme();
   return (
     <Drawer.Navigator
       screenOptions={{
@@ -197,10 +179,10 @@
         drawerType: 'slide',
         drawerStyle: {
           backgroundColor: theme.colors.surface.primary,
-          width: 280,
+          width: "100%",
         },
         swipeEnabled: true,
-        swipeEdgeWidth: 50,
+        swipeEdgeWidth: 100,
       }}
       drawerContent={(props: any) => <SettingsScreen {...props} />}
     >
@@ -210,17 +192,8 @@
 }
 
 function AppNavigator() {
-  const navigationTheme = {
-    dark: false,
-    colors: {
-      primary: theme.colors.primary[500],
-      background: theme.colors.background.primary,
-      card: theme.colors.surface.primary,
-      text: theme.colors.text.primary,
-      border: theme.colors.border.light,
-      notification: theme.colors.primary[500],
-    },
-  };
+  const navigationTheme = createNavigationTheme();
+  const theme = useAppTheme();
 
   return (
     <NavigationContainer theme={navigationTheme}>
@@ -268,52 +241,10 @@
             headerTintColor: theme.colors.text.inverse,
           }}
         />
-        <Stack.Screen 
-          name="QRScanner" 
-          component={QRScannerScreen}
-          options={{
-            presentation: 'modal',
-            headerShown: true,
-            headerTitle: 'Scan QR Code',
-            headerStyle: {
-              backgroundColor: '#4338ca',
-            },
-            headerTitleStyle: {
-              color: theme.colors.text.inverse,
-              fontWeight: '600',
-            },
-            headerTintColor: theme.colors.text.inverse,
-          }}
-        />
-        <Stack.Screen 
-<<<<<<< HEAD
-=======
-          name="PaymentConfirmation" 
-          component={PaymentConfirmationScreen}
-          options={{
-            presentation: 'modal',
-            headerShown: false,
-          }}
-        />
-        <Stack.Screen 
-          name="AIAssistant" 
-          component={AIAssistantScreen}
-          options={{
-            presentation: 'modal',
-            headerShown: true,
-            headerTitle: 'AI Assistant',
-            headerStyle: {
-              backgroundColor: '#4338ca',
-            },
-            headerTitleStyle: {
-              color: theme.colors.text.inverse,
-              fontWeight: '600',
-            },
-            headerTintColor: theme.colors.text.inverse,
-          }}
-        />
-        <Stack.Screen 
->>>>>>> ae83c83e
+        <Stack.Screen name="QRScanner" component={QRScannerScreen} />
+        <Stack.Screen name="PaymentConfirmation" component={PaymentConfirmationScreen} />
+        <Stack.Screen name="AIAssistant" component={AIAssistantScreen} />
+        <Stack.Screen 
           name="Assets" 
           component={AssetsScreen}
           options={{
@@ -360,6 +291,8 @@
 }
 
 function LoadingScreen() {
+  const theme = useAppTheme();
+  
   return (
     <View style={{ 
       flex: 1, 
@@ -373,11 +306,17 @@
 }
 
 export default function App() {
+  const navigationTheme = createNavigationTheme();
+
   return (
     <Provider store={store}>
       <PersistGate loading={<LoadingScreen />} persistor={persistor}>
-        <StatusBar style="light" backgroundColor="transparent" translucent={true} />
-        <AppNavigator />
+        <AppThemeProvider>
+          <ThemeProvider value={navigationTheme}>
+            <StatusBar style="light" backgroundColor="transparent" translucent={true} />
+            <AppNavigator />
+          </ThemeProvider>
+        </AppThemeProvider>
       </PersistGate>
     </Provider>
   );
