--- conflicted
+++ resolved
@@ -1,7 +1,3 @@
-<<<<<<< HEAD
-import 'react-native-gesture-handler';
-import { registerRootComponent } from 'expo';
-=======
 // Polyfills - must be imported first
 import 'react-native-get-random-values';
 import { Buffer } from 'buffer';
@@ -18,7 +14,6 @@
 }
 
 import {registerRootComponent} from 'expo';
->>>>>>> ae83c83e
 
 import App from './App';
 
